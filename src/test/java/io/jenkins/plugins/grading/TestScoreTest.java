--- conflicted
+++ resolved
@@ -91,53 +91,4 @@
         when(action.getSkipCount()).thenReturn(skippedSize);
         return action;
     }
-<<<<<<< HEAD
-=======
-
-    @Test
-    void shouldCalculateNegativeResult() {
-        TestConfiguration testsConfiguration = new TestConfiguration.TestConfigurationBuilder().setMaxScore(25)
-                .setSkippedImpact(-1)
-                .setFailureImpact(-2)
-                .setPassedImpact(1)
-                .build();
-
-        TestScore test = new TestScore(testsConfiguration, createAction(8, 5, 1));
-
-        assertThat(test.getTotalImpact()).isEqualTo(-9);
-    }
-
-    @Test
-    void shouldInitialiseWithDefaultValues() {
-        TestConfiguration configuration = TestConfiguration.from(JSONObject.fromObject(
-                "{}"));
-
-        assertThat(configuration).hasMaxScore(0);
-        assertThat(configuration).hasFailureImpact((0));
-        assertThat(configuration).hasPassedImpact(0);
-        assertThat(configuration).hasSkippedImpact(0);
-    }
-
-    @Test
-    void shouldIgnoresAdditionalAttributes() {
-        TestConfiguration configuration = TestConfiguration.from(JSONObject.fromObject(
-                "{\"additionalAttribute\":5}"));
-
-        assertThat(configuration).hasMaxScore(0);
-        assertThat(configuration).hasFailureImpact((0));
-        assertThat(configuration).hasPassedImpact(0);
-        assertThat(configuration).hasSkippedImpact(0);
-    }
-
-    @Test
-    void shouldConvertFromJson() {
-        TestConfiguration configuration = TestConfiguration.from(JSONObject.fromObject(
-                "{\"maxScore\":5,\"failureImpact\":1,\"passedImpact\":2,\"skippedImpact\":3}"));
-
-        assertThat(configuration).hasMaxScore(5);
-        assertThat(configuration).hasFailureImpact((1));
-        assertThat(configuration).hasPassedImpact(2);
-        assertThat(configuration).hasSkippedImpact(3);
-    }
->>>>>>> 420cb82d
 }